--- conflicted
+++ resolved
@@ -233,11 +233,7 @@
 
     @Override
     protected OutputStream doGetOutputStream(boolean bAppend) throws Exception {
-<<<<<<< HEAD
-        return new S3OutputStream(Channels.newOutputStream(getCacheFileChannel()), objectMetadata);
-=======
         return new S3OutputStream(Channels.newOutputStream(getCacheFileChannel()));
->>>>>>> c6e0ea5d
     }
 
     @Override
@@ -655,123 +651,6 @@
         return hash;
     }
 
-<<<<<<< HEAD
-    @Override
-    public void copyFrom(FileObject file, FileSelector selector) throws FileSystemException {
-        if (!file.exists())
-        {
-            throw new FileSystemException("vfs.provider/copy-missing-file.error", file);
-        }
-        if (!isWriteable())
-        {
-            throw new FileSystemException("vfs.provider/copy-read-only.error", new Object[]{file.getType(), file.getName(), this}, null);
-        }
-
-        // Locate the files to copy across
-        final List<FileObject> files = new ArrayList<FileObject>();
-        file.findFiles(selector, false, files);
-
-        // Copy everything across
-        for (FileObject srcFile : files) {
-            // Determine the destination file
-            final String relPath = file.getName().getRelativeName(srcFile.getName());
-            final FileObject destFile = resolveFile(relPath, NameScope.DESCENDENT_OR_SELF);
-
-            // Clean up the destination file, if necessary
-            if (destFile.exists() && destFile.getType() != srcFile.getType())
-            {
-                // The destination file exists, and is not of the same type,
-                // so delete it
-                // TODO - add a pluggable policy for deleting and overwriting existing files
-                destFile.delete(Selectors.SELECT_ALL);
-            }
-
-            // Copy across
-            try
-            {
-                if (srcFile.getType().hasContent())
-                {
-                    doCopy(srcFile, destFile);
-                }
-                else if (srcFile.getType().hasChildren())
-                {
-                    destFile.createFolder();
-                }
-            }
-            catch (final IOException e)
-            {
-                throw new FileSystemException("vfs.provider/copy-file.error", new Object[]{srcFile, destFile}, e);
-            }
-        }
-    }
-
-    protected void doCopy(FileObject sourceObj, FileObject targetObj) throws IOException {
-        boolean doStandardCopy = true;
-
-        if ((sourceObj instanceof LocalFile) && (targetObj instanceof S3FileObject)) {
-            if (logger.isInfoEnabled()) {
-                logger.info("Do fast copy from " + sourceObj + " to " + targetObj);
-            }
-
-            try {
-                File file = getLocalFile(sourceObj);
-                S3FileObject s3 = (S3FileObject) targetObj;
-
-                s3.objectMetadata.setContentLength(file.length());
-                s3.objectMetadata.setContentType(Mimetypes.getInstance().getMimetype(file));
-                // FIXME s3.object.setDataInputFile(file);
-
-                PutObjectRequest putReq = new PutObjectRequest(s3.bucket.getName(), s3.objectKey, file);
-                putReq.setMetadata(s3.objectMetadata);
-                Upload upload = transferManager.upload(putReq);
-                upload.waitForCompletion();
-
-                s3.refresh();
-                refresh();
-
-                doStandardCopy = false;
-            } catch (Exception e) {
-                logger.warn("Unable to do fast copy", e);
-            }
-        }
-
-        if (doStandardCopy) {
-            FileUtil.copyContent(sourceObj, targetObj);
-        }
-    }
-
-    private File getLocalFile(FileObject sourceObj) throws IOException {
-        try {
-            Method method = LocalFile.class.getDeclaredMethod("getLocalFile");
-
-            method.setAccessible(true);
-
-            return (File) method.invoke(sourceObj);
-        } catch (SecurityException e) {
-            logger.warn("Looks like API was changed and fallback to standard impl");
-
-            throw new IOException("API changed");
-        } catch (NoSuchMethodException e) {
-            logger.warn("Looks like API was changed and fallback to standard impl");
-
-            throw new IOException("API changed");
-        } catch (IllegalArgumentException e) {
-            logger.warn("Looks like API was changed and fallback to standard impl");
-
-            throw new IOException("API changed");
-        } catch (IllegalAccessException e) {
-            logger.warn("Looks like API was changed and fallback to standard impl");
-
-            throw new IOException("API changed");
-        } catch (InvocationTargetException e) {
-            logger.warn("Looks like API was changed and fallback to standard impl");
-
-            throw new IOException("API changed");
-        }
-    }
-
-=======
->>>>>>> c6e0ea5d
     /**
      * Special JetS3FileObject output stream.
      * It saves all contents in temporary file, onClose sends contents to S3.
@@ -780,13 +659,7 @@
      */
     private class S3OutputStream extends MonitorOutputStream {
 
-<<<<<<< HEAD
-        private final ObjectMetadata object;
-
-        public S3OutputStream(OutputStream out, ObjectMetadata object) {
-=======
         public S3OutputStream(OutputStream out) {
->>>>>>> c6e0ea5d
             super(out);
         }
 
@@ -796,12 +669,8 @@
             objectMetadata.setContentLength(cacheFileChannel.size());
             objectMetadata.setContentType(Mimetypes.getInstance().getMimetype(getName().getBaseName()));
             try {
-<<<<<<< HEAD
-                service.putObject(bucket.getName(), objectKey, Channels.newInputStream(getCacheFileChannel()), object);
-=======
                 Upload upload = transferManager.upload(bucket.getName(), objectKey, Channels.newInputStream(cacheFileChannel), objectMetadata);
                 upload.waitForCompletion();
->>>>>>> c6e0ea5d
             } catch (AmazonServiceException e) {
                 throw new IOException(e);
             } catch (InterruptedException e) {
