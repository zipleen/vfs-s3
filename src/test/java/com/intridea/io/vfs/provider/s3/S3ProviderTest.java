--- conflicted
+++ resolved
@@ -281,11 +281,7 @@
     @Test(dependsOnMethods={"upload"})
     public void getSize() throws FileSystemException {
         FileObject backup = fsManager.resolveFile("s3://" + bucketName + "/test-place/backup.zip");
-<<<<<<< HEAD
-        Assert.assertEquals(backup.getContent().getSize(), new File(BACKUP_ZIP).length());
-=======
-        assertEquals(backup.getContent().getSize(), 996166);
->>>>>>> c862c668
+        assertEquals(backup.getContent().getSize(), new File(BACKUP_ZIP).length());
     }
 
     @Test(dependsOnMethods={"upload"})
